--- conflicted
+++ resolved
@@ -7,17 +7,10 @@
 *OfferMee is an open-source tool that helps freelancers streamline their project acquisition process. Using AI, it finds suitable projects online, calculates competitive rates, and sends preliminary offers based on your preferences and skills.*
 
 
-<<<<<<< HEAD
 ## Version 
 - **Date:** 
 - **Author:** Robert Alexander Massinger, Munich, Germany, https://github.com/Rob9999
 
-
-=======
-## Version 0.0.6413
-**Date:** 2025-01-23T19:15:18.778Z
-**Author:** Robert Alexander Massinger, Munich, Germany, https://github.com/Rob9999
->>>>>>> f0dec531
 
 ---
 
